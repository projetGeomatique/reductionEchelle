--- conflicted
+++ resolved
@@ -27,7 +27,6 @@
             self.ysize = self.dataset.RasterYSize
             self.proj = self.dataset.GetProjection()
             self.gt = self.dataset.GetGeoTransform()
-<<<<<<< HEAD
 
     def getArray(self, masked=False, lower_valid_range=None, upper_valid_range=None, qa_filename=None,
                  cloud_overlay_filename=None):
@@ -68,8 +67,6 @@
             qa_array = band_qa.ReadAsArray().astype(np.float32)
             for i in clouds:
                 final_array = np.where(qa_array == i, -9999, out_array)
-
-            
 
             noDataIndex = np.where(final_array < 0, 1, 0)
             array = ma.masked_array(final_array, noDataIndex)  # on masque le  array original
@@ -85,51 +82,6 @@
             out_array = np.where(in_array == 0, -9999, out_array)
             noDataIndex = np.where(out_array < 0, 1, 0)
             array = ma.masked_array(out_array, noDataIndex)
-
-=======
-
-    def getArray(self, masked=False, lower_valid_range=None, upper_valid_range=None, qa_filename=None,
-                 cloud_overlay_filename=None):
-        """ Permet de récupérer un array Numpy contenant l'ensemble des valeurs de pixels de l'image.
-
-            Les paramètres d'entrée offrent deux options:
-                1) On récupère le array sans masquage
-                2) On récupère le array en masquant les valeur hors intervalle valide
-
-                Args:
-                    masked (bool): Paramètre pour masquer le array ou non (par défaut, on ne masque pas)
-                    lower_valid_range (int ou float): Valeur minimale acceptée comme une valeur valide à ne pas masquer
-                    upper_valid_range (int ou float): Valeur maximale acceptée comme une valeur valide à ne pas masquer
-                Returns:
-                    array (Numpy.array ou Numpy.ma.masked_array): Array des valeurs de pixels de l'image.
-        """
-
-        band = self.dataset.GetRasterBand(1)
-        in_array = band.ReadAsArray().astype(np.float32)
-        # On masque seulement si on a les 3 paramètres optionnels à une valeur autre que celle par défaut
-        if masked and lower_valid_range is not None and upper_valid_range is not None and qa_filename is None and cloud_overlay_filename is None:
-
-            # on remplace les valeurs à l'extérieur de l'intervalle de validité par -9999
-            out_array = np.where(np.logical_or(in_array > upper_valid_range, in_array < lower_valid_range), -9999,
-                                 in_array)
-            noDataIndex = np.where(out_array < 0, 1, 0)
-            array = ma.masked_array(out_array, noDataIndex)  # on masque le  array original
->>>>>>> ce7aab2a
-
-        # Masquage appliqué dans sur les images Landsat pour les nuages
-        elif masked and qa_filename is not None:
-
-            out_array = np.where(np.logical_or(in_array > upper_valid_range, in_array < lower_valid_range), -9999,
-                                 in_array)
-            clouds = [352, 368, 416, 432, 480, 864, 880, 928, 944, 992, 328, 392, 840, 904, 1350, 834, 836, 840, 848,
-                      864, 880, 898, 900, 904, 912]
-            qa = gdal.Open(qa_filename)
-            band_qa = qa.GetRasterBand(1)
-            qa_array = band_qa.ReadAsArray().astype(np.float32)
-            for i in clouds:
-                out_array = np.where(qa_array == i, -9999, out_array)
-            noDataIndex = np.where(out_array < 0, 1, 0)
-            array = ma.masked_array(out_array, noDataIndex)  # on masque le  array original
 
         # Masquage appliqué dans sur les images Landsat pour les nuages, mais avec l'overlay a 1000m
         elif masked and cloud_overlay_filename is not None:
