import gdal, gdalconst
import numpy as np
import numpy.ma as ma
from osgeo import osr
import os


class Image:
    """ Classe modélisant une image (généralement un fichier .tif)

        Attributes:
            filename (str): Path vers le fichier .tiff de l'image
            dataset (osgeo.gdal.Dataset): Le dataset GDAL de l'image
            xsize (int): Nombre de pixels en X de l'image
            ysize (int): Nombre de pixels en Y de l'image
            proj (string): Informations sur le système de référence et la projection de l'image géoréférencée
            gt (tuple): Paramètres de GeoTransform de l'image
    """

    def __init__(self, filename):
        self.filename = filename
        self.dataset = gdal.Open(self.filename, gdal.GA_ReadOnly)

        if not self.dataset:
            print("Erreur ouverture fichier")
        else:
            self.xsize = self.dataset.RasterXSize
            self.ysize = self.dataset.RasterYSize
            self.proj = self.dataset.GetProjection()
            self.gt = self.dataset.GetGeoTransform()

    def setNewFile(self, filename):
        self.filename = filename
        self.dataset = gdal.Open(self.filename, gdal.GA_ReadOnly)

        if not self.dataset:
            print("Erreur ouverture fichier")
        else:
            self.xsize = self.dataset.RasterXSize
            self.ysize = self.dataset.RasterYSize
            self.proj = self.dataset.GetProjection()
            self.gt = self.dataset.GetGeoTransform()

    def getArray(self, masked=False, lower_valid_range=None, upper_valid_range=None, qa_filename=None,
                 cloud_overlay_filename=None, data_source=None):
        """ Permet de récupérer un array Numpy contenant l'ensemble des valeurs de pixels de l'image.

            Les paramètres d'entrée offrent deux options:
                1) On récupère le array sans masquage
                2) On récupère le array en masquant les valeur hors intervalle valide

                Args:
                    masked (bool): Paramètre pour masquer le array ou non (par défaut, on ne masque pas)
                    lower_valid_range (int ou float): Valeur minimale acceptée comme une valeur valide à ne pas masquer
                    upper_valid_range (int ou float): Valeur maximale acceptée comme une valeur valide à ne pas masquer
                Returns:
                    array (Numpy.array ou Numpy.ma.masked_array): Array des valeurs de pixels de l'image.
        """

        band = self.dataset.GetRasterBand(1)
        in_array = band.ReadAsArray().astype(np.float32)
        # On masque seulement si on a les 3 paramètres optionnels à une valeur autre que celle par défaut
        if masked and lower_valid_range is not None and upper_valid_range is not None and qa_filename is None and cloud_overlay_filename is None:

            # on remplace les valeurs à l'extérieur de l'intervalle de validité par -9999
            out_array = np.where(np.logical_or(in_array > upper_valid_range, in_array < lower_valid_range), -9999,
                                 in_array)
            noDataIndex = np.where(out_array < 0, 1, 0)
            array = ma.masked_array(out_array, noDataIndex)  # on masque le  array original

        # Masquage appliqué sur les images Landsat pour les nuages
        elif masked and qa_filename is not None:

            out_array = np.where(np.logical_or(in_array > upper_valid_range, in_array < lower_valid_range), -9999,
                                 in_array)

            if data_source == "appeears":
                clouds = [352, 368, 416, 432, 480, 864, 880, 928, 944, 992, 328, 392, 840, 904, 1350, 834, 836, 840, 848,
                          864, 880, 898, 900, 904, 912]
            elif data_source == "earthdata":
                clouds = [2800, 2804, 2808, 2812, 2752, 2756, 2760, 2764, 3008, 3012, 3016, 3020, 3776, 3784, 3788,
                          3780, 6848, 6852, 6856, 6860, 6896, 6900, 6904, 6908, 7104, 7108, 7112, 7116, 7872, 7876, 7880,
                          7884]

            qa = gdal.Open(qa_filename)
            band_qa = qa.GetRasterBand(1)
            qa_array = band_qa.ReadAsArray().astype(np.float32)

            """for i in clouds:
                final_array = np.where(qa_array == i, -9999, out_array)  # !!! PAS CERTAIN... !!!
            """

            masked_array = np.isin(qa_array, clouds)
            final_array = np.where(masked_array == True, -9999, out_array)

            noDataIndex = np.where(final_array < 0, 1, 0)
            array = ma.masked_array(final_array, noDataIndex)  # on masque le  array original

        # Masquage appliqué dans sur les images Landsat pour les nuages, mais avec l'overlay à 1000m
        elif masked and cloud_overlay_filename is not None:
            cloud_overlay = gdal.Open(cloud_overlay_filename)
            cloud_overlay_band1 = cloud_overlay.GetRasterBand(1)
            cloud_overlay_band1_array = cloud_overlay_band1.ReadAsArray().astype(np.float32)
            out_array = np.where(
                np.logical_or(cloud_overlay_band1_array > upper_valid_range, cloud_overlay_band1_array == -9999), -9999,
                in_array)
            out_array = np.where(in_array == 0, -9999, out_array)
            noDataIndex = np.where(out_array < 0, 1, 0)
            array = ma.masked_array(out_array, noDataIndex)

        else:
            band = self.dataset.GetRasterBand(1)
            array = band.ReadAsArray().astype(np.float32)

        band.FlushCache()
        band = None  # fermeture du fichier
        return array

    def save_band(self, array, filename):
        """ Permet de sauvegarder un array Numpy dans un fichier TIFF avec le même géoréférencement que l'objet de la
            classe Image (mêmes dimensions et même système de référence).
                Args:
                    array (Numpy.array): Array des valeurs de pixels de l'image.
                    filename (string): Fichier TIFF dans lequel on veut sauvegarder l'information.
        """
        driver = gdal.GetDriverByName('GTiff')
        driver.Register()
        outds = driver.Create(filename, xsize=self.xsize, ysize=self.ysize, bands=1, eType=gdal.GDT_Float32)
        outds.SetGeoTransform(self.gt)
        outds.SetProjection(self.proj)
        outband = outds.GetRasterBand(1)
        outband.WriteArray(array)
        outband.SetNoDataValue(np.nan)
        outband.FlushCache()
        outband = None  # fermeture des fichiers
        outds = None

    def getMetadata(self):
        """ Permet de récupérer les métadonnées de l'image.
                Returns:
                    meta (dict): Dictionnaire contenant les informations comprises dans les métadonnées de l'image.
        """
        inputFile = self.filename

        if "_reproject" in inputFile:
            inputFile = inputFile.replace("_reproject", "")  # les métadonnées sont intactes dans le fichier original,
            # mais pas dans les fichiers reprojetés
        metadata_json = gdal.Info(inputFile, format='json')
        meta = metadata_json['metadata']['']

        return meta

    def reprojectMatch(self, referenceFile, reduce_zone=True):
        """ Permet de reprojeter, découper, aligner et rééchantillonner une image à partir d'une image de référence.
                Args:
                    referenceFile (string): Path du fichier de l'image de référence à utiliser.
                    reduce_zone (bool): Indicateur permettant de choisir si on souhaite réduire la zone d'étude
                                        sur laquelle les images sont "matchées". Ceci est utile pour éviter des
                                        problèmes avec des valeurs nulles sur les bords des images qui s'alignent
                                        sur le referenceFile. Par défaut, cette option est égale à True (donc, on
                                        effectue le rétrécissement de zone).
                Returns:
                    outputfile (string): Path du fichier de l'image reprojetée.
        """
        inputFile = self.filename  # path de l'image à reprojeter
        # input = gdal.Open(inputFile, gdalconst.GA_ReadOnly)

        # Ouvrir l'image de référence et obtenir sa projection ses paramètres de transformation affine
        reference = gdal.Open(referenceFile, gdalconst.GA_ReadOnly)
        referenceProj = reference.GetProjection()
        referenceTrans = reference.GetGeoTransform()
        bandreference = reference.GetRasterBand(1)

        # Transformer les paramètres de la transformation de tuples vers list afin de pouvoir les modifier
        # On additionne la resolution des pixels aux coordonnées du coin en haut a gauche du pixel en haut a gauche
        # afin d'avoir une zone de référence plus petite que la zone de l'input file
        referenceTrans = list(referenceTrans)
        referenceTrans[0] = referenceTrans[0] + referenceTrans[1]
        referenceTrans[3] = referenceTrans[3] + referenceTrans[5]
        referenceTrans = tuple(referenceTrans)

        if reduce_zone:
            x = reference.RasterXSize - 2
            y = reference.RasterYSize - 2
        else:
            x = reference.RasterXSize
            y = reference.RasterYSize

        # Créer le outputfile avec le format de l'image de référence
        if inputFile.endswith(".TIF"):
            outputfile = inputFile.replace(".TIF", "_reproject.TIF")
        else:
            outputfile = inputFile.replace(".tif", "_reproject.tif")

        driver = gdal.GetDriverByName('GTiff')
        output = driver.Create(outputfile, x, y, 1, gdal.GDT_Float32)  # bandreference.DataType
        output.SetGeoTransform(referenceTrans)
        output.SetProjection(referenceProj)

        # Reprojeter l'image
        gdal.ReprojectImage(self.dataset, output, self.proj, referenceProj, gdalconst.GRA_Average)

        del output
        return outputfile

    """
    Fonction permettant de reprojeter l<image qui sera utilisee en reference. Dans ce cas precis, elle reprojete en UTM 
    zone 18
    def reprojectUTM18(self):
        inputFile = self.filename
        input = gdal.Open(inputFile, 1)

        srs = osr.SpatialReference()
        srs.ImportFromEPSG(32618)
        srsWkt = srs.ExportToWkt()

        input.SetProjection(srsWkt)
        input.FlushCache()
        input = None
    """

    """
    Fonction permettant de reprojeter l'image qui sera utilisée en référence dans reprojectMatch.
        outFilename: nom du fichier virtuel en sortie (sans l'extension)
        outCRS: système de référence dans lequel on souhaite projeter le jeu de données
        x_resolution: résolution en X souhaitée dans le résultat de la projection
        y_resolution: résolution en Y souhaitée dans le résultat de la projection
        resample_alg: algorithme de rééchantillonnage utilisé dans la reprojection (par défaut: plus proche voisin)
    """
    """
    def reproject(self, outFilename, outCRS, x_resolution, y_resolution, resample_alg="near"):
        outVrt = outFilename + '.vrt'
        warp = gdal.Warp(outVrt, self.filename, format="VRT", dstSRS=outCRS, xRes=x_resolution, yRes=y_resolution,
                         options=gdal.WarpOptions(resampleAlg=resample_alg))
        warp = None

        self.filename = outVrt  # la classe Image pointe maintenant sur ce fichier reprojeté
    """

    """
    *** Semble marcher mieux que les autres fonctions ***
    """

    def reproject(self, infile, outfile, outSRS, noDataVal, resolution, resample_alg):
        """ Permet de reprojeter une image d'un système de référence à un autre.
            Exemples d'arguments: reproject('data/infile.tif', 'data/outfile.tif', 'EPSG:32618', '-9999.0', '1000.0', 'average')
                Args:
                    infile (string): Path du fichier de l'image en entrée à reprojeter.
                    outfile (string): Path du fichier de l'image en sortie lorsqu'elle sera reprojetée
                    outSRS (string): Code EPSG du système de référence auquel on souhaite reprojeter (ex: EPSG:31618).
                    noDataVal (string): Valeur à fixer pour les valeurs nulles.
                    resolution (string): Résolution spatiale (taille de pixel) voulue.
                    resample_alg (string): Algorithme de rééchantillonnage à utiliser (ex: average, near).
        """
        if os.path.isfile(outfile):
            os.remove(outfile)  # si le fichier output est déjà existant, on le supprime

        string = 'gdalwarp ' + infile + ' ' + outfile + ' -t_srs ' + outSRS + ' -dstnodata ' \
                 + noDataVal + ' -tr ' + resolution + ' ' + resolution + ' -r ' + resample_alg
        os.system(string)

        self.filename = outfile  # remplacement du filename de l'image par le nouveau fichier reprojeté

    def cloudOverlay(self, fileLowRes, reduce_zone=True, data_source=None):

        highRes = gdal.Open(self.filename)  # on ouvre l'image Landsat QA (30m)

        band = highRes.GetRasterBand(1)
        pj = self.proj
        gt = self.gt

        highResArray = highRes.ReadAsArray()
        
        if data_source == "appeears":
            clouds = [352, 368, 416, 432, 480, 864, 880, 928, 944, 992, 328, 392, 840, 904, 1350, 834, 836, 840, 848, 864,
                      880, 898, 900, 904, 912, 928, 944, 992]

            water = [324, 388, 836, 900, 1348]  # !!! EST-CE QU'ON GARDE WATER? !!!
        elif data_source == "earthdata":
            clouds = [2800, 2804, 2808, 2812, 2752, 2756, 2760, 2764, 3008, 3012, 3016, 3020, 3776, 3784, 3788, 3780,
                      6848, 6852, 6856, 6860, 6896, 6900, 6904, 6908, 7104, 7108, 7112, 7116, 7872, 7876, 7880, 7884]
            water = []

        highResArray = np.where(highResArray == 1, 0, highResArray)  # !!! ON SET LES PIXELS DU FILL VALUE À 0 !!!
        for i in clouds:
            highResArray = np.where(highResArray == i, 1, highResArray)

        for i in water:
            highResArray = np.where(highResArray == i, 2, highResArray)

        highResArray = np.where(np.logical_and(highResArray != 1, highResArray != 2), 3, highResArray)
                                                                # !!! POURQUOI REMPLACER TOUT CE QUI EST PAS UN NUAGE
                                                                # OU DE L'EAU PAR 3? !!!
                                                                # !!! C'EST PAS À ÇA QUE ÇA SERT LE 0 AU DÉPART? !!!
<<<<<<< HEAD
        #print(highResArray)
=======
        print(highResArray)
>>>>>>> 4680dfc6
        highRes = band = None

        classIds = (np.arange(3) + 1).tolist()  # classIds: [1, 2, 3]

        # Make a new bit rasters
        drv = gdal.GetDriverByName('GTiff')
        ds = drv.Create('bit_raster.tif', highResArray.shape[1], highResArray.shape[0],
                        len(classIds), gdal.GDT_Byte,
                        ['NBITS=1', 'COMPRESS=LZW', 'INTERLEAVE=BAND'])
        ds.SetGeoTransform(gt)
        ds.SetProjection(pj)
        for bidx in range(ds.RasterCount):
            band = ds.GetRasterBand(bidx + 1)
            # create boolean
            selection = (highResArray == classIds[bidx])
            band.WriteArray(selection.astype('B'))
        ds = band = None  # save, close

        # Open bit raster
        src_ds = gdal.Open('bit_raster.tif')

        # Open a template or copy array, for dimensions and NODATA mask
        cpy_ds = gdal.Open(fileLowRes)
        band = cpy_ds.GetRasterBand(1)
        cpy_mask = (band.ReadAsArray() == band.GetNoDataValue())

        # Result raster, with same resolution and position as the copy raster
        referenceTrans = cpy_ds.GetGeoTransform()
        referenceTrans = list(referenceTrans)
        referenceTrans[0] = referenceTrans[0] + referenceTrans[1]
        referenceTrans[3] = referenceTrans[3] + referenceTrans[5]
        referenceTrans = tuple(referenceTrans)

        if self.filename.endswith(".TIF"):
            dst_ds_name = self.filename.replace('.TIF', 'pourcentagenuage_1km.TIF')
        else:
            dst_ds_name = self.filename.replace('.tif', 'pourcentagenuage_1km.tif')

        if reduce_zone:
            dst_ds = drv.Create(dst_ds_name, cpy_ds.RasterXSize - 2, cpy_ds.RasterYSize - 2,
                                len(classIds), gdal.GDT_Float32, ['INTERLEAVE=BAND'])
        else:
            dst_ds = drv.Create(dst_ds_name, cpy_ds.RasterXSize, cpy_ds.RasterYSize,
                                len(classIds), gdal.GDT_Float32, ['INTERLEAVE=BAND'])

        dst_ds.SetGeoTransform(referenceTrans)
        dst_ds.SetProjection(cpy_ds.GetProjection())

        # Do the same as gdalwarp -r average; this might take a while to finish
        gdal.ReprojectImage(src_ds, dst_ds, None, None, gdal.GRA_Average)

        # Convert all fractions to percent, and apply the same NODATA mask from the copy raster
        btest = dst_ds.GetRasterBand(bidx + 1)
        artest = btest.ReadAsArray() * 100.0
        if cpy_mask.size != artest.size:
            cpy_mask = cpy_mask[1:-1, 1:-1]
        cpyshape = cpy_mask.size
        arshape = artest.size
        NODATA = -9999
        for bidx in range(dst_ds.RasterCount):
            band = dst_ds.GetRasterBand(bidx + 1)
            ar = band.ReadAsArray() * 100.0
            ar[cpy_mask] = NODATA
            band.WriteArray(ar)
            band.SetNoDataValue(NODATA)

        # Save and close all rasters
        src_ds = cpy_ds = dst_ds = band = None

        return dst_ds_name


def main():
    """ Tests de la classe et de ses méthodes.
    """
    b1 = r'data/CU_LC08.001_SRB1_doy2020229_aid0001_test2.tif'
    image1 = Image(b1)

    print(type(image1.dataset))

    # image1.reprojectUTM18()
    # image1.reproject(b1, 'outfile5_test.tif', 'EPSG:32618', '-9999.0', '30.0', 'average')


if __name__ == '__main__':
    main()<|MERGE_RESOLUTION|>--- conflicted
+++ resolved
@@ -292,11 +292,8 @@
                                                                 # !!! POURQUOI REMPLACER TOUT CE QUI EST PAS UN NUAGE
                                                                 # OU DE L'EAU PAR 3? !!!
                                                                 # !!! C'EST PAS À ÇA QUE ÇA SERT LE 0 AU DÉPART? !!!
-<<<<<<< HEAD
         #print(highResArray)
-=======
-        print(highResArray)
->>>>>>> 4680dfc6
+
         highRes = band = None
 
         classIds = (np.arange(3) + 1).tolist()  # classIds: [1, 2, 3]
