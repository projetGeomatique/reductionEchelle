--- conflicted
+++ resolved
@@ -241,17 +241,10 @@
             b7 = np.add(np.multiply(b7_DN, float(b7_meta['scale_factor'])), float(b7_meta['add_offset']))
         else:
             b7 = np.add(np.multiply(b7_DN, float(0.0001)), float(0))
-<<<<<<< HEAD
 
         albedo_array = 0.356*b2 + 0.13*b4 + 0.373*b5 + 0.085*b6 + 0.072*b7 - 0.0018
         return albedo_array
-
-=======
-
-        albedo_array = 0.356*b2 + 0.13*b4 + 0.373*b5 + 0.085*b6 + 0.072*b7 - 0.0018
-        return albedo_array
-
->>>>>>> ce7aab2a
+  
     def getBSI(self):
         """ Permet de récupérer un array Numpy contenant l'indice de sol nu BSI (Bare Soil Index) calculé à partir des
             bandes b3 et b5 de la collection d'images Landsat 8. La correction TOA des niveaux de gris de l'image est
@@ -424,7 +417,6 @@
         """
         bandsPaths = [self.b1, self.b2, self.b3, self.b4, self.b5, self.b6, self.b7, self.qa]
         newBandsPaths = []
-<<<<<<< HEAD
 
         for band in bandsPaths:
             image = Image(band)
@@ -496,13 +488,6 @@
             #newBandsPaths.append(image.filename.replace("masked30m", "masked1000m"))
             newBandsPaths.append(image.filename.replace("masked30m_reproject", "masked1000m"))
 
-=======
-
-        for band in bandsPaths:
-            image = Image(band)
-            newBandsPaths.append(image.reprojectMatch(referenceFile, reduce_zone))
-
-        # assigner des nouveaux path aux bandes
         self.b1 = newBandsPaths[0]
         self.b2 = newBandsPaths[1]
         self.b3 = newBandsPaths[2]
@@ -510,110 +495,11 @@
         self.b5 = newBandsPaths[4]
         self.b6 = newBandsPaths[5]
         self.b7 = newBandsPaths[6]
-        self.qa = newBandsPaths[7]
-
-        print("Landsat:          Reprojection termine")
-
-    def maskClouds30m(self):
-        b1_img = Image(self.b1)
-        b2_img = Image(self.b2)
-        b3_img = Image(self.b3)
-        b4_img = Image(self.b4)
-        b5_img = Image(self.b5)
-        b6_img = Image(self.b6)
-        b7_img = Image(self.b7)
-
-        bandsPaths = [self.b1, self.b2, self.b3, self.b4, self.b5, self.b6, self.b7]
-        newBandsPaths = []
-
-        for band in bandsPaths:
-            image = Image(band)
-            band_masked = image.getArray(masked=True, lower_valid_range=0, upper_valid_range=10000,
-                                         qa_filename=self.qa)
-            band_masked = ma.filled(band_masked, np.nan)
-            image.save_band(band_masked, image.filename.replace(".tif", "masked30m.tif"))
-            newBandsPaths.append(image.filename.replace(".tif", "masked30m.tif"))
-
-        self.b1 = newBandsPaths[0]
-        self.b2 = newBandsPaths[1]
-        self.b3 = newBandsPaths[2]
-        self.b4 = newBandsPaths[3]
-        self.b5 = newBandsPaths[4]
-        self.b6 = newBandsPaths[5]
-        self.b7 = newBandsPaths[6]
-
-    def maskClouds1000m(self, filename):
-        b1_img = Image(self.b1)
-        b2_img = Image(self.b2)
-        b3_img = Image(self.b3)
-        b4_img = Image(self.b4)
-        b5_img = Image(self.b5)
-        b6_img = Image(self.b6)
-        b7_img = Image(self.b7)
-
-        bandsPaths = [self.b1, self.b2, self.b3, self.b4, self.b5, self.b6, self.b7]
-        newBandsPaths = []
-
-        for band in bandsPaths:
-            image = Image(band)
-            band_masked = image.getArray(masked=True, lower_valid_range=0, upper_valid_range=10,
-                                         cloud_overlay_filename=filename)
-            band_masked = ma.filled(band_masked, np.nan)
-            image.save_band(band_masked, image.filename.replace("masked30m_reproject", "masked1000m"))
-            newBandsPaths.append(image.filename.replace("masked30m", "masked1000m"))
-
->>>>>>> ce7aab2a
-        self.b1 = newBandsPaths[0]
-        self.b2 = newBandsPaths[1]
-        self.b3 = newBandsPaths[2]
-        self.b4 = newBandsPaths[3]
-        self.b5 = newBandsPaths[4]
-        self.b6 = newBandsPaths[5]
-        self.b7 = newBandsPaths[6]
 
 
 def main():
-<<<<<<< HEAD
     pass
-=======
-    """ Tests de la classe et de ses méthodes.
-    """
-    b1 = r'data/CU_LC08.001_SRB1_doy2020229_aid0001.tif'
-    b2 = r'data/CU_LC08.001_SRB2_doy2020229_aid0001.tif'
-    b3 = r'data/CU_LC08.001_SRB3_doy2020229_aid0001.tif'
-    b4 = r'data/CU_LC08.001_SRB4_doy2020229_aid0001.tif'
-    b5 = r'data/CU_LC08.001_SRB5_doy2020229_aid0001.tif'
-    b6 = r'data/CU_LC08.001_SRB6_doy2020229_aid0001.tif'
-    b7 = r'data/CU_LC08.001_SRB7_doy2020229_aid0001.tif'
-    qa = r'data/CU_LC08.001_PIXELQA_doy2020229_aid0001.tif'
-
-    """dataset = gdal.Open(b5)
-    band = dataset.GetRasterBand(1)
-    print(band.GetNoDataValue())
-
-    band = None
-    dataset = None"""
-
-
-    landsat = Landsat(b1, b2, b3, b4, b5, b6, b7, qa)
-
-    landsat.reprojectLandsat(r"data/MOD11A1.006_Clear_day_cov_doy2020229_aid0001.tif")
-
-
-    b1 = r'data/CU_LC08.001_SRB1_doy2020229_aid0001_reproject.tif'
-    b2 = r'data/CU_LC08.001_SRB2_doy2020229_aid0001_reproject.tif'
-    b3 = r'data/CU_LC08.001_SRB3_doy2020229_aid0001_reproject.tif'
-    b4 = r'data/CU_LC08.001_SRB4_doy2020229_aid0001_reproject.tif'
-    b5 = r'data/CU_LC08.001_SRB5_doy2020229_aid0001_reproject.tif'
-    b6 = r'data/CU_LC08.001_SRB6_doy2020229_aid0001_reproject.tif'
-    b7 = r'data/CU_LC08.001_SRB7_doy2020229_aid0001_reproject.tif'
-    qa = r'data/CU_LC08.001_PIXELQA_doy2020229_aid0001_reproject.tif'
-    
-    dataset2 = gdal.Open(b1)
-    band2 = dataset2.GetRasterBand(1)
-    print(band2.GetNoDataValue())
->>>>>>> ce7aab2a
-
-
+
+  
 if __name__ == '__main__':
     main()